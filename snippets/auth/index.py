# Copyright 2018 Google Inc.
#
# Licensed under the Apache License, Version 2.0 (the "License");
# you may not use this file except in compliance with the License.
# You may obtain a copy of the License at
#
#     http://www.apache.org/licenses/LICENSE-2.0
#
# Unless required by applicable law or agreed to in writing, software
# distributed under the License is distributed on an "AS IS" BASIS,
# WITHOUT WARRANTIES OR CONDITIONS OF ANY KIND, either express or implied.
# See the License for the specific language governing permissions and
# limitations under the License.

from __future__ import print_function

import base64
import datetime
import sys
import time

# [START import_sdk]
import firebase_admin
# [END import_sdk]
from firebase_admin import credentials
from firebase_admin import auth
from firebase_admin import exceptions

sys.path.append("lib")

def initialize_sdk_with_service_account():
    # [START initialize_sdk_with_service_account]
    import firebase_admin
    from firebase_admin import credentials
    from firebase_admin import exceptions

    cred = credentials.Certificate('path/to/serviceAccountKey.json')
    default_app = firebase_admin.initialize_app(cred)
    # [END initialize_sdk_with_service_account]
    firebase_admin.delete_app(default_app)

def initialize_sdk_with_application_default():
    # [START initialize_sdk_with_application_default]
    default_app = firebase_admin.initialize_app()
    # [END initialize_sdk_with_application_default]
    firebase_admin.delete_app(default_app)

def initialize_sdk_with_refresh_token():
    # [START initialize_sdk_with_refresh_token]
    cred = credentials.RefreshToken('path/to/refreshToken.json')
    default_app = firebase_admin.initialize_app(cred)
    # [END initialize_sdk_with_refresh_token]
    firebase_admin.delete_app(default_app)

def initialize_sdk_with_service_account_id():
    # [START initialize_sdk_with_service_account_id]
    options = {
        'serviceAccountId': 'my-client-id@my-project-id.iam.gserviceaccount.com',
    }
    firebase_admin.initialize_app(options=options)
    # [END initialize_sdk_with_service_account_id]
    firebase_admin.delete_app(firebase_admin.get_app())

def access_services_default():
    cred = credentials.Certificate('path/to/service.json')
    # [START access_services_default]
    # Import the Firebase service
    from firebase_admin import auth

    # Initialize the default app
    default_app = firebase_admin.initialize_app(cred)
    print(default_app.name)  # "[DEFAULT]"

    # Retrieve services via the auth package...
    # auth.create_custom_token(...)
    # [END access_services_default]
    firebase_admin.delete_app(default_app)

def access_services_nondefault():
    cred = credentials.Certificate('path/to/service.json')
    other_cred = credentials.Certificate('path/to/other_service.json')

    # [START access_services_nondefault]
    # Initialize the default app
    default_app = firebase_admin.initialize_app(cred)

    #  Initialize another app with a different config
    other_app = firebase_admin.initialize_app(cred, name='other')

    print(default_app.name)    # "[DEFAULT]"
    print(other_app.name)      # "other"

    # Retrieve default services via the auth package...
    # auth.create_custom_token(...)

    # Use the `app` argument to retrieve the other app's services
    # auth.create_custom_token(..., app=other_app)
    # [END access_services_nondefault]
    firebase_admin.delete_app(default_app)
    firebase_admin.delete_app(other_app)

def create_token_uid():
    cred = credentials.Certificate('path/to/service.json')
    default_app = firebase_admin.initialize_app(cred)
    # [START create_token_uid]
    uid = 'some-uid'

    custom_token = auth.create_custom_token(uid)
    # [END create_token_uid]
    firebase_admin.delete_app(default_app)
    return custom_token

def create_token_with_claims():
    cred = credentials.Certificate('path/to/service.json')
    default_app = firebase_admin.initialize_app(cred)
    # [START create_token_with_claims]
    uid = 'some-uid'
    additional_claims = {
        'premiumAccount': True
    }

    custom_token = auth.create_custom_token(uid, additional_claims)
    # [END create_token_with_claims]
    firebase_admin.delete_app(default_app)
    return custom_token

def verify_token_uid(id_token):
    cred = credentials.Certificate('path/to/service.json')
    default_app = firebase_admin.initialize_app(cred)
    # [START verify_token_uid]
    # id_token comes from the client app (shown above)

    decoded_token = auth.verify_id_token(id_token)
    uid = decoded_token['uid']
    # [END verify_token_uid]
    print(uid)
    firebase_admin.delete_app(default_app)

def verify_token_uid_check_revoke(id_token):
    cred = credentials.Certificate('path/to/service.json')
    default_app = firebase_admin.initialize_app(cred)
    # [START verify_token_id_check_revoked]
    try:
        # Verify the ID token while checking if the token is revoked by
        # passing check_revoked=True.
        decoded_token = auth.verify_id_token(id_token, check_revoked=True)
        # Token is valid and not revoked.
        uid = decoded_token['uid']
    except auth.RevokedIdTokenError:
        # Token revoked, inform the user to reauthenticate or signOut().
        pass
    except auth.InvalidIdTokenError:
        # Token is invalid
        pass
    # [END verify_token_id_check_revoked]
    firebase_admin.delete_app(default_app)
    return uid

def revoke_refresh_token_uid():
    cred = credentials.Certificate('path/to/service.json')
    default_app = firebase_admin.initialize_app(cred)
    # [START revoke_tokens]
    # Revoke tokens on the backend.
    auth.revoke_refresh_tokens(uid)
    user = auth.get_user(uid)
    # Convert to seconds as the auth_time in the token claims is in seconds.
    revocation_second = user.tokens_valid_after_timestamp / 1000
    print('Tokens revoked at: {0}'.format(revocation_second))
    # [END revoke_tokens]
    # [START save_revocation_in_db]
    metadata_ref = firebase_admin.db.reference("metadata/" + uid)
    metadata_ref.set({'revokeTime': revocation_second})
    # [END save_revocation_in_db]
    print(uid)
    firebase_admin.delete_app(default_app)

def get_user(uid):
    # [START get_user]
    from firebase_admin import auth

    user = auth.get_user(uid)
    print('Successfully fetched user data: {0}'.format(user.uid))
    # [END get_user]

def get_user_by_email():
    email = 'user@example.com'
    # [START get_user_by_email]
    from firebase_admin import auth

    user = auth.get_user_by_email(email)
    print('Successfully fetched user data: {0}'.format(user.uid))
    # [END get_user_by_email]

def get_user_by_phone_number():
    phone = '+1 555 555 0100'
    # [START get_user_by_phone]
    from firebase_admin import auth

    user = auth.get_user_by_phone_number(phone)
    print('Successfully fetched user data: {0}'.format(user.uid))
    # [END get_user_by_phone]

def create_user():
    # [START create_user]
    user = auth.create_user(
        email='user@example.com',
        email_verified=False,
        phone_number='+15555550100',
        password='secretPassword',
        display_name='John Doe',
        photo_url='http://www.example.com/12345678/photo.png',
        disabled=False)
    print('Sucessfully created new user: {0}'.format(user.uid))
    # [END create_user]
    return user.uid

def create_user_with_id():
    # [START create_user_with_id]
    user = auth.create_user(
        uid='some-uid', email='user@example.com', phone_number='+15555550100')
    print('Sucessfully created new user: {0}'.format(user.uid))
    # [END create_user_with_id]

def update_user(uid):
    # [START update_user]
    user = auth.update_user(
        uid,
        email='user@example.com',
        phone_number='+15555550100',
        email_verified=True,
        password='newPassword',
        display_name='John Doe',
        photo_url='http://www.example.com/12345678/photo.png',
        disabled=True)
    print('Sucessfully updated user: {0}'.format(user.uid))
    # [END update_user]

def delete_user(uid):
    # [START delete_user]
    auth.delete_user(uid)
    print('Successfully deleted user')
    # [END delete_user]

def set_custom_user_claims(uid):
    # [START set_custom_user_claims]
    # Set admin privilege on the user corresponding to uid.
    auth.set_custom_user_claims(uid, {'admin': True})
    # The new custom claims will propagate to the user's ID token the
    # next time a new one is issued.
    # [END set_custom_user_claims]

    id_token = 'id_token'
    # [START verify_custom_claims]
    # Verify the ID token first.
    claims = auth.verify_id_token(id_token)
    if claims['admin'] is True:
        # Allow access to requested admin resource.
        pass
    # [END verify_custom_claims]

    # [START read_custom_user_claims]
    # Lookup the user associated with the specified uid.
    user = auth.get_user(uid)
    # The claims can be accessed on the user record.
    print(user.custom_claims.get('admin'))
    # [END read_custom_user_claims]

def set_custom_user_claims_script():
    # [START set_custom_user_claims_script]
    user = auth.get_user_by_email('user@admin.example.com')
    # Confirm user is verified
    if user.email_verified:
        # Add custom claims for additional privileges.
        # This will be picked up by the user on token refresh or next sign in on new device.
        auth.set_custom_user_claims(user.uid, {
            'admin': True
        })
    # [END set_custom_user_claims_script]

def set_custom_user_claims_incremental():
    # [START set_custom_user_claims_incremental]
    user = auth.get_user_by_email('user@admin.example.com')
    # Add incremental custom claim without overwriting existing claims.
    current_custom_claims = user.custom_claims
    if current_custom_claims.get('admin'):
        # Add level.
        current_custom_claims['accessLevel'] = 10
        # Add custom claims for additional privileges.
        auth.set_custom_user_claims(user.uid, current_custom_claims)
    # [END set_custom_user_claims_incremental]

def list_all_users():
    # [START list_all_users]
    # Start listing users from the beginning, 1000 at a time.
    page = auth.list_users()
    while page:
        for user in page.users:
            print('User: ' + user.uid)
        # Get next batch of users.
        page = page.get_next_page()

    # Iterate through all users. This will still retrieve users in batches,
    # buffering no more than 1000 users in memory at a time.
    for user in auth.list_users().iterate_all():
        print('User: ' + user.uid)
    # [END list_all_users]

def create_session_cookie(flask, app):
    # [START session_login]
    @app.route('/sessionLogin', methods=['POST'])
    def session_login():
        # Get the ID token sent by the client
        id_token = flask.request.json['idToken']
        # Set session expiration to 5 days.
        expires_in = datetime.timedelta(days=5)
        try:
            # Create the session cookie. This will also verify the ID token in the process.
            # The session cookie will have the same claims as the ID token.
            session_cookie = auth.create_session_cookie(id_token, expires_in=expires_in)
            response = flask.jsonify({'status': 'success'})
            # Set cookie policy for session cookie.
            expires = datetime.datetime.now() + expires_in
            response.set_cookie(
                'session', session_cookie, expires=expires, httponly=True, secure=True)
            return response
        except exceptions.FirebaseError:
            return flask.abort(401, 'Failed to create a session cookie')
    # [END session_login]

def check_auth_time(id_token, flask):
    # [START check_auth_time]
    # To ensure that cookies are set only on recently signed in users, check auth_time in
    # ID token before creating a cookie.
    try:
        decoded_claims = auth.verify_id_token(id_token)
        # Only process if the user signed in within the last 5 minutes.
        if time.time() - decoded_claims['auth_time'] < 5 * 60:
            expires_in = datetime.timedelta(days=5)
            expires = datetime.datetime.now() + expires_in
            session_cookie = auth.create_session_cookie(id_token, expires_in=expires_in)
            response = flask.jsonify({'status': 'success'})
            response.set_cookie(
                'session', session_cookie, expires=expires, httponly=True, secure=True)
            return response
        # User did not sign in recently. To guard against ID token theft, require
        # re-authentication.
        return flask.abort(401, 'Recent sign in required')
    except auth.InvalidIdTokenError:
        return flask.abort(401, 'Invalid ID token')
    except exceptions.FirebaseError:
        return flask.abort(401, 'Failed to create a session cookie')
    # [END check_auth_time]

def verfy_session_cookie(app, flask):
    def serve_content_for_user(decoded_claims):
        print('Serving content with claims:', decoded_claims)
        return flask.jsonify({'status': 'success'})

    # [START session_verify]
    @app.route('/profile', methods=['POST'])
    def access_restricted_content():
        session_cookie = flask.request.cookies.get('session')
        if not session_cookie:
            # Session cookie is unavailable. Force user to login.
            return flask.redirect('/login')

        # Verify the session cookie. In this case an additional check is added to detect
        # if the user's Firebase session was revoked, user deleted/disabled, etc.
        try:
            decoded_claims = auth.verify_session_cookie(session_cookie, check_revoked=True)
            return serve_content_for_user(decoded_claims)
        except auth.InvalidSessionCookieError:
            # Session cookie is invalid, expired or revoked. Force user to login.
            return flask.redirect('/login')
    # [END session_verify]

def check_permissions(session_cookie, flask):
    def serve_content_for_admin(decoded_claims):
        print('Serving content with claims:', decoded_claims)
        return flask.jsonify({'status': 'success'})

    # [START session_verify_with_permission_check]
    try:
        decoded_claims = auth.verify_session_cookie(session_cookie, check_revoked=True)
        # Check custom claims to confirm user is an admin.
        if decoded_claims.get('admin') is True:
            return serve_content_for_admin(decoded_claims)
<<<<<<< HEAD
        else:
            return flask.abort(401, 'Insufficient permissions')
=======

        return flask.abort(401, 'Insufficient permissions')
>>>>>>> ffebd3cd
    except auth.InvalidSessionCookieError:
        # Session cookie is invalid, expired or revoked. Force user to login.
        return flask.redirect('/login')
    # [END session_verify_with_permission_check]

def clear_session_cookie(app, flask):
    # [START session_clear]
    @app.route('/sessionLogout', methods=['POST'])
    def session_logout():
        response = flask.make_response(flask.redirect('/login'))
        response.set_cookie('session', expires=0)
        return response
    # [END session_clear]

def clear_session_cookie_and_revoke(app, flask):
    # [START session_clear_and_revoke]
    @app.route('/sessionLogout', methods=['POST'])
    def session_logout():
        session_cookie = flask.request.cookies.get('session')
        try:
            decoded_claims = auth.verify_session_cookie(session_cookie)
            auth.revoke_refresh_tokens(decoded_claims['sub'])
            response = flask.make_response(flask.redirect('/login'))
            response.set_cookie('session', expires=0)
            return response
        except auth.InvalidSessionCookieError:
            return flask.redirect('/login')
    # [END session_clear_and_revoke]

def import_users():
    # [START build_user_list]
    # Up to 1000 users can be imported at once.
    users = [
        auth.ImportUserRecord(
            uid='uid1',
            email='user1@example.com',
            password_hash=b'password_hash_1',
            password_salt=b'salt1'
        ),
        auth.ImportUserRecord(
            uid='uid2',
            email='user2@example.com',
            password_hash=b'password_hash_2',
            password_salt=b'salt2'
        ),
    ]
    # [END build_user_list]

    # [START import_users]
    hash_alg = auth.UserImportHash.hmac_sha256(key=b'secret_key')
    try:
        result = auth.import_users(users, hash_alg=hash_alg)
        print('Successfully imported {0} users. Failed to import {1} users.'.format(
            result.success_count, result.failure_count))
        for err in result.errors:
            print('Failed to import {0} due to {1}'.format(users[err.index].uid, err.reason))
    except exceptions.FirebaseError:
        # Some unrecoverable error occurred that prevented the operation from running.
        pass
    # [END import_users]

def import_with_hmac():
    # [START import_with_hmac]
    users = [
        auth.ImportUserRecord(
            uid='some-uid',
            email='user@example.com',
            password_hash=b'password_hash',
            password_salt=b'salt'
        ),
    ]

    hash_alg = auth.UserImportHash.hmac_sha256(key=b'secret')
    try:
        result = auth.import_users(users, hash_alg=hash_alg)
        for err in result.errors:
            print('Failed to import user:', err.reason)
    except exceptions.FirebaseError as error:
        print('Error importing users:', error)
    # [END import_with_hmac]

def import_with_pbkdf():
    # [START import_with_pbkdf]
    users = [
        auth.ImportUserRecord(
            uid='some-uid',
            email='user@example.com',
            password_hash=b'password_hash',
            password_salt=b'salt'
        ),
    ]

    hash_alg = auth.UserImportHash.pbkdf2_sha256(rounds=100000)
    try:
        result = auth.import_users(users, hash_alg=hash_alg)
        for err in result.errors:
            print('Failed to import user:', err.reason)
    except exceptions.FirebaseError as error:
        print('Error importing users:', error)
    # [END import_with_pbkdf]

def import_with_standard_scrypt():
    # [START import_with_standard_scrypt]
    users = [
        auth.ImportUserRecord(
            uid='some-uid',
            email='user@example.com',
            password_hash=b'password_hash',
            password_salt=b'salt'
        ),
    ]

    hash_alg = auth.UserImportHash.standard_scrypt(
        memory_cost=1024, parallelization=16, block_size=8, derived_key_length=64)
    try:
        result = auth.import_users(users, hash_alg=hash_alg)
        for err in result.errors:
            print('Failed to import user:', err.reason)
    except exceptions.FirebaseError as error:
        print('Error importing users:', error)
    # [END import_with_standard_scrypt]

def import_with_bcrypt():
    # [START import_with_bcrypt]
    users = [
        auth.ImportUserRecord(
            uid='some-uid',
            email='user@example.com',
            password_hash=b'password_hash',
            password_salt=b'salt'
        ),
    ]

    hash_alg = auth.UserImportHash.bcrypt()
    try:
        result = auth.import_users(users, hash_alg=hash_alg)
        for err in result.errors:
            print('Failed to import user:', err.reason)
    except exceptions.FirebaseError as error:
        print('Error importing users:', error)
    # [END import_with_bcrypt]

def import_with_scrypt():
    # [START import_with_scrypt]
    users = [
        auth.ImportUserRecord(
            uid='some-uid',
            email='user@example.com',
            password_hash=b'password_hash',
            password_salt=b'salt'
        ),
    ]

    # All the parameters below can be obtained from the Firebase Console's "Users"
    # section. Base64 encoded parameters must be decoded into raw bytes.
    hash_alg = auth.UserImportHash.scrypt(
        key=base64.b64decode('base64_secret'),
        salt_separator=base64.b64decode('base64_salt_separator'),
        rounds=8,
        memory_cost=14
    )
    try:
        result = auth.import_users(users, hash_alg=hash_alg)
        for err in result.errors:
            print('Failed to import user:', err.reason)
    except exceptions.FirebaseError as error:
        print('Error importing users:', error)
    # [END import_with_scrypt]

def import_without_password():
    # [START import_without_password]
    users = [
        auth.ImportUserRecord(
            uid='some-uid',
            display_name='John Doe',
            email='johndoe@gmail.com',
            photo_url='http://www.example.com/12345678/photo.png',
            email_verified=True,
            phone_number='+11234567890',
            custom_claims={'admin': True}, # set this user as admin
            provider_data=[ # user with Google provider
                auth.UserProvider(
                    uid='google-uid',
                    email='johndoe@gmail.com',
                    display_name='John Doe',
                    photo_url='http://www.example.com/12345678/photo.png',
                    provider_id='google.com'
                )
            ],
        ),
    ]
    try:
        result = auth.import_users(users)
        for err in result.errors:
            print('Failed to import user:', err.reason)
    except exceptions.FirebaseError as error:
        print('Error importing users:', error)
    # [END import_without_password]

def init_action_code_settings():
    # [START init_action_code_settings]
    action_code_settings = auth.ActionCodeSettings(
        url='https://www.example.com/checkout?cartId=1234',
        handle_code_in_app=True,
        ios_bundle_id='com.example.ios',
        android_package_name='com.example.android',
        android_install_app=True,
        android_minimum_version='12',
        dynamic_link_domain='coolapp.page.link',
    )
    # [END init_action_code_settings]
    return action_code_settings

def password_reset_link():
    action_code_settings = init_action_code_settings()
    # [START password_reset_link]
    email = 'user@example.com'
    link = auth.generate_password_reset_link(email, action_code_settings)
    # Construct password reset email from a template embedding the link, and send
    # using a custom SMTP server.
    send_custom_email(email, link)
    # [END password_reset_link]

def email_verification_link():
    action_code_settings = init_action_code_settings()
    # [START email_verification_link]
    email = 'user@example.com'
    link = auth.generate_email_verification_link(email, action_code_settings)
    # Construct email from a template embedding the link, and send
    # using a custom SMTP server.
    send_custom_email(email, link)
    # [END email_verification_link]

def sign_in_with_email_link():
    action_code_settings = init_action_code_settings()
    # [START sign_in_with_email_link]
    email = 'user@example.com'
    link = auth.generate_sign_in_with_email_link(email, action_code_settings)
    # Construct email from a template embedding the link, and send
    # using a custom SMTP server.
    send_custom_email(email, link)
    # [END sign_in_with_email_link]

def send_custom_email(email, link):
    del email
    del link

initialize_sdk_with_service_account()
initialize_sdk_with_application_default()
#initialize_sdk_with_refresh_token()
access_services_default()
access_services_nondefault()
create_token_uid()
token_with_claims = create_token_with_claims()
#verify_token_uid()

uid = create_user()
create_user_with_id()
get_user(uid)
get_user_by_email()
get_user_by_phone_number()
update_user(uid)
set_custom_user_claims(uid)
list_all_users()
delete_user(uid)<|MERGE_RESOLUTION|>--- conflicted
+++ resolved
@@ -385,13 +385,8 @@
         # Check custom claims to confirm user is an admin.
         if decoded_claims.get('admin') is True:
             return serve_content_for_admin(decoded_claims)
-<<<<<<< HEAD
-        else:
-            return flask.abort(401, 'Insufficient permissions')
-=======
 
         return flask.abort(401, 'Insufficient permissions')
->>>>>>> ffebd3cd
     except auth.InvalidSessionCookieError:
         # Session cookie is invalid, expired or revoked. Force user to login.
         return flask.redirect('/login')
