# Copyright 2023 Google Inc.
#
# Licensed under the Apache License, Version 2.0 (the "License");
# you may not use this file except in compliance with the License.
# You may obtain a copy of the License at
#
#     http://www.apache.org/licenses/LICENSE-2.0
#
# Unless required by applicable law or agreed to in writing, software
# distributed under the License is distributed on an "AS IS" BASIS,
# WITHOUT WARRANTIES OR CONDITIONS OF ANY KIND, either express or implied.
# See the License for the specific language governing permissions and
# limitations under the License.
"""Firebase project configuration management module.

This module contains functions for managing projects.
"""

import requests

import firebase_admin
from firebase_admin import _auth_utils
from firebase_admin import _http_client
from firebase_admin import _utils
from firebase_admin.multi_factor_config_mgt import MultiFactorConfig
from firebase_admin.multi_factor_config_mgt import MultiFactorServerConfig
from firebase_admin.email_privacy_config_mgt import EmailPrivacyConfig
from firebase_admin.email_privacy_config_mgt import EmailPrivacyServerConfig

_PROJECT_CONFIG_MGT_ATTRIBUTE = '_project_config_mgt'

__all__ = [
    'ProjectConfig',
    'get_project_config',
    'update_project_config',
]


def get_project_config(app=None):
    """Gets the project config corresponding to the current project_id.

    Args:
        app: An App instance (optional).

    Returns:
        Project: A project object.

    Raises:
        ValueError: If the project ID is None, empty or not a string.
        ProjectNotFoundError: If no project exists by the given ID.
        FirebaseError: If an error occurs while retrieving the project.
    """
    project_config_mgt_service = _get_project_config_mgt_service(app)
    return project_config_mgt_service.get_project_config()

<<<<<<< HEAD
def update_project_config(multi_factor_config: MultiFactorConfig = None,
                          email_privacy_config: EmailPrivacyConfig = None,
                          app=None):
    """Update the Project Config with the given options.
=======
def update_project_config(multi_factor_config: MultiFactorConfig = None, app=None):
    """Update the project config with the given options.

>>>>>>> b7e9ebad
    Args:
        multi_factor_config: Updated multi-factor authentication configuration
                    (optional)
        email_privacy_config: Updated Email Privacy configuration (optional).
        app: An App instance (optional).
    Returns:
        Project: An updated ProjectConfig object.
    Raises:
        ValueError: If any of the given arguments are invalid.
        FirebaseError: If an error occurs while updating the project.
    """
    project_config_mgt_service = _get_project_config_mgt_service(app)
    return project_config_mgt_service.update_project_config(multi_factor_config=multi_factor_config,
                                                            email_privacy_config=
                                                            email_privacy_config)


def _get_project_config_mgt_service(app):
    return _utils.get_app_service(app, _PROJECT_CONFIG_MGT_ATTRIBUTE,
                                  _ProjectConfigManagementService)

class ProjectConfig:
    """Represents a project config in an application.
    """

    def __init__(self, data):
        if not isinstance(data, dict):
            raise ValueError(
                'Invalid data argument in Project constructor: {0}'.format(data))
        self._data = data

    @property
    def multi_factor_config(self):
        data = self._data.get('mfa')
        if data:
            return MultiFactorServerConfig(data)
        return None

    @property
    def email_privacy_config(self):
        data = self._data.get('emailPrivacyConfig')
        if data:
            return EmailPrivacyServerConfig(data)
        return None

class _ProjectConfigManagementService:
    """Firebase project management service."""

    PROJECT_CONFIG_MGT_URL = 'https://identitytoolkit.googleapis.com/v2/projects'

    def __init__(self, app):
        credential = app.credential.get_credential()
        version_header = 'Python/Admin/{0}'.format(firebase_admin.__version__)
        base_url = '{0}/{1}/config'.format(
            self.PROJECT_CONFIG_MGT_URL, app.project_id)
        self.app = app
        self.client = _http_client.JsonHttpClient(
            credential=credential, base_url=base_url, headers={'X-Client-Version': version_header})

    def get_project_config(self) -> ProjectConfig:
        """Gets the project config"""
        try:
            body = self.client.body('get', url='')
        except requests.exceptions.RequestException as error:
            raise _auth_utils.handle_auth_backend_error(error)
        else:
            return ProjectConfig(body)

    def update_project_config(self, multi_factor_config: MultiFactorConfig = None,
                              email_privacy_config: EmailPrivacyConfig = None) -> ProjectConfig:
        """Updates the specified project with the given parameters."""

        payload = {}
        if multi_factor_config is not None:
            if not isinstance(multi_factor_config, MultiFactorConfig):
                raise ValueError('multi_factor_config must be of type MultiFactorConfig.')
            payload['mfa'] = multi_factor_config.build_server_request()

        if email_privacy_config is not None:
            if not isinstance(email_privacy_config, EmailPrivacyConfig):
                raise ValueError('email_privacy_config must be of type EmailPrivacyConfig.')
            payload['emailPrivacyConfig'] = email_privacy_config.build_server_request()

        if not payload:
            raise ValueError(
                'At least one parameter must be specified for update.')

        update_mask = ','.join(_auth_utils.build_update_mask(payload))
        params = 'updateMask={0}'.format(update_mask)
        try:
            body = self.client.body(
                'patch', url='', json=payload, params=params)
        except requests.exceptions.RequestException as error:
            raise _auth_utils.handle_auth_backend_error(error)
        else:
            return ProjectConfig(body)<|MERGE_RESOLUTION|>--- conflicted
+++ resolved
@@ -53,16 +53,10 @@
     project_config_mgt_service = _get_project_config_mgt_service(app)
     return project_config_mgt_service.get_project_config()
 
-<<<<<<< HEAD
 def update_project_config(multi_factor_config: MultiFactorConfig = None,
                           email_privacy_config: EmailPrivacyConfig = None,
                           app=None):
     """Update the Project Config with the given options.
-=======
-def update_project_config(multi_factor_config: MultiFactorConfig = None, app=None):
-    """Update the project config with the given options.
-
->>>>>>> b7e9ebad
     Args:
         multi_factor_config: Updated multi-factor authentication configuration
                     (optional)
